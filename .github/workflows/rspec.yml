name: rspec

on:
  push:
    branches:
      - master
  pull_request:
    branches:
      - '**'

env:
  SEQUENT_ENV: test
  RAILS_ENV: test
  POSTGRES_USERNAME: sequent
  POSTGRES_PASSWORD: sequent
  POSTGRES_DB: sequent_spec_db

jobs:
  build:
    runs-on: ubuntu-latest
    strategy:
      matrix:
        include:
<<<<<<< HEAD
          - ruby-version: '3.3'
            gemfile: 'ar_7_2'
          - ruby-version: '3.3'
            gemfile: 'ar_7_1'
          - ruby-version: '3.2'
=======
          - ruby-version: 3.3
            gemfile: 'ar_7_2'
          - ruby-version: 3.3
            gemfile: 'ar_7_1'
          - ruby-version: 3.2
>>>>>>> 2facc462
            gemfile: 'ar_7_1'
    env:
      BUNDLE_GEMFILE: ${{ github.workspace }}/gemfiles/${{ matrix.gemfile }}.gemfile
    services:
      postgres:
        image: postgres:14
        env:
          POSTGRES_USER: sequent
          POSTGRES_PASSWORD: sequent
          POSTGRES_DB: sequent_spec_db
        options: >-
          --health-cmd pg_isready
          --health-interval 10s
          --health-timeout 5s
          --health-retries 5
        ports:
          - 5432:5432
    steps:
      - name: Checkout code
        uses: actions/checkout@v4
      - name: Set up Ruby
        uses: ruby/setup-ruby@v1
        with:
          ruby-version: ${{ matrix.ruby-version }}
          bundler-cache: true
      - name: Setup database
        run: |
          bundle exec rake sequent:db:drop sequent:db:create
      - name: Run tests
        run: bundle exec rspec --order random
      - name: rubocop
        uses: reviewdog/action-rubocop@v2
        with:
          rubocop_version: gemfile
          rubocop_extensions: ''
          github_token: ${{ secrets.github_token }}
          reporter: github-pr-check

  integration_simple:
    runs-on: ubuntu-latest
    steps:
      - name: Checkout code
        uses: actions/checkout@v4
      - name: Set up Ruby
        uses: ruby/setup-ruby@v1
        with:
          ruby-version: '3.2'
          bundler-cache: true
          working-directory: 'integration-specs/simple'
      - name: Run integration tests simple
        run: |
          cd integration-specs/simple
          bundle exec rspec

  integration_rails:
    env:
      POSTGRES_DB: sequent_integration_test_db
    runs-on: ubuntu-latest
    services:
      postgres:
        image: postgres:14
        env:
          POSTGRES_USER: sequent
          POSTGRES_PASSWORD: sequent
          POSTGRES_DB: sequent_integration_test_db
        options: >-
          --health-cmd pg_isready
          --health-interval 10s
          --health-timeout 5s
          --health-retries 5
        ports:
          - 5432:5432
    steps:
      - name: Checkout code
        uses: actions/checkout@v4
      - name: Set up Ruby
        uses: ruby/setup-ruby@v1
        with:
          ruby-version: '3.2'
          bundler-cache: true
          working-directory: 'integration-specs/rails-app'
      - name: Run integration tests rails-app
        run: |
          cd integration-specs/rails-app
          bundle exec rake sequent:db:create_event_store
          bundle exec rake sequent:db:create_view_schema
          bundle exec rspec spec<|MERGE_RESOLUTION|>--- conflicted
+++ resolved
@@ -21,19 +21,11 @@
     strategy:
       matrix:
         include:
-<<<<<<< HEAD
           - ruby-version: '3.3'
             gemfile: 'ar_7_2'
           - ruby-version: '3.3'
             gemfile: 'ar_7_1'
           - ruby-version: '3.2'
-=======
-          - ruby-version: 3.3
-            gemfile: 'ar_7_2'
-          - ruby-version: 3.3
-            gemfile: 'ar_7_1'
-          - ruby-version: 3.2
->>>>>>> 2facc462
             gemfile: 'ar_7_1'
     env:
       BUNDLE_GEMFILE: ${{ github.workspace }}/gemfiles/${{ matrix.gemfile }}.gemfile
