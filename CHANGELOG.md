--- conflicted
+++ resolved
@@ -1,4 +1,3 @@
-<<<<<<< HEAD
 # Changelog 8.0.0 (changes since 7.2.0)
 
 - Sequent now requires at least Ruby 3.2, ActiveRecord 7.1, and
@@ -47,12 +46,11 @@
   key is now the `aggregate_id` column.
 - The `id` column of `events` has been removed and the primary
   key are now the `aggregate_id` and `sequence_number` columns.
-=======
+
 # Changelog 7.2.0 (changes since 7.1.1)
 
 - Many documentation improvements.
 - Other small bug fixes.
->>>>>>> 9d903959
 
 # Changelog 7.1.1 (changes since 7.1.0)
 
