--- conflicted
+++ resolved
@@ -1,5 +1,7 @@
 language: ruby
 env:
+  - "ACTIVE_STAR_VERSION='~> 4.2'"
+  - "ACTIVE_STAR_VERSION='~> 5.0.0'"
   global:
     - CC_TEST_REPORTER_ID=90d155b5365c78e09124561d299cb88a6da9ea595e3d2f7c2cff68dfb5100599
     - GIT_COMMITTED_AT=$(if [ "$TRAVIS_PULL_REQUEST" == "false" ]; then git log -1 --pretty=format:%ct; else git log -1 --skip 1 --pretty=format:%ct; fi)
@@ -7,17 +9,10 @@
 rvm:
   - 2.1.5
   - 2.2.2
-<<<<<<< HEAD
-env:
-  - "ACTIVE_STAR_VERSION='~> 4.2'"
-  - "ACTIVE_STAR_VERSION='~> 5.0.0'"
 matrix:
   exclude:
     - rvm: 2.1.5
       env: "ACTIVE_STAR_VERSION='~> 5.0.0'"
-script: bundle exec rspec
-=======
->>>>>>> 2765f960
 addons:
   postgresql: "9.3"
 before_script:
