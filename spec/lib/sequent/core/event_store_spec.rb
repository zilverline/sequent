--- conflicted
+++ resolved
@@ -1,72 +1,13 @@
 require 'spec_helper'
 
-module Sequent
-  module Core
+describe Sequent::Core::EventStore do
 
-<<<<<<< HEAD
-    class MyEvent < Event
-    end
-
-    describe EventStore do
-      context ".configure" do
-
-        it "can be configured using a ActiveRecord class" do
-          Sequent::Core::EventStore.configure do |config|
-            config.event_record_class = :foo
-          end
-          expect(Sequent::Core::EventStore.configuration.event_record_class).to eq :foo
-        end
-
-        it "can be configured with event_handlers" do
-          Sequent::Core::EventStore.configure do |config|
-            config.event_handlers = [:event_handler]
-          end
-          expect(Sequent::Core::EventStore.configuration.event_handlers).to eq [:event_handler]
-        end
-      end
-
-      let(:event_store) { Sequent::Core::EventStore.configure }
-      let(:aggregate_id) { "aggregate-#{rand(10000000)}" }
-
-      it "can store events" do
-        event_store.commit_events(
-          CommandRecord.new,
-          [
-            [
-              EventStream.new(aggregate_type: 'MyAggregate', aggregate_id: aggregate_id, snapshot_threshold: 13),
-              [MyEvent.new(aggregate_id: aggregate_id, sequence_number: 1)]
-            ]
-          ]
-        )
-
-        stream, events = event_store.load_events aggregate_id
-
-        expect(stream.snapshot_threshold).to eq(13)
-        expect(stream.aggregate_type).to eq('MyAggregate')
-        expect(stream.aggregate_id).to eq(aggregate_id)
-        expect(events.first.aggregate_id).to eq(aggregate_id)
-        expect(events.first.sequence_number).to eq(1)
-      end
-
-      it "can find streams that need snapshotting" do
-        event_store.commit_events(
-          CommandRecord.new,
-          [
-            [
-              EventStream.new(aggregate_type: 'MyAggregate', aggregate_id: aggregate_id, snapshot_threshold: 1),
-              [MyEvent.new(aggregate_id: aggregate_id, sequence_number: 1)]
-            ]
-          ]
-        )
-
-        expect(event_store.aggregates_that_need_snapshots(nil)).to include(aggregate_id)
-      end
-=======
+  context ".configure" do
     it "can be configured using a ActiveRecord class" do
       Sequent.configure do |config|
-        config.record_class = :foo
+        config.stream_record_class = :foo
       end
-      expect(Sequent.configuration.record_class).to eq :foo
+      expect(Sequent.configuration.stream_record_class).to eq :foo
     end
 
     it "can be configured with event_handlers" do
@@ -88,8 +29,48 @@
         config.event_handlers << bar
       end
       expect(Sequent.configuration.event_handlers).to eq [foo, bar]
->>>>>>> 383dc4af
+    end
+  end
+
+  context "snapshotting" do
+    class MyEvent < Sequent::Core::Event
     end
 
+    let(:event_store) { Sequent::configuration.event_store }
+    let(:aggregate_id) { "aggregate-#{rand(10000000)}" }
+
+    it "can store events" do
+      event_store.commit_events(
+        Sequent::Core::CommandRecord.new,
+        [
+          [
+            Sequent::Core::EventStream.new(aggregate_type: 'MyAggregate', aggregate_id: aggregate_id, snapshot_threshold: 13),
+            [MyEvent.new(aggregate_id: aggregate_id, sequence_number: 1)]
+          ]
+        ]
+      )
+
+      stream, events = event_store.load_events aggregate_id
+
+      expect(stream.snapshot_threshold).to eq(13)
+      expect(stream.aggregate_type).to eq('MyAggregate')
+      expect(stream.aggregate_id).to eq(aggregate_id)
+      expect(events.first.aggregate_id).to eq(aggregate_id)
+      expect(events.first.sequence_number).to eq(1)
+    end
+
+    it "can find streams that need snapshotting" do
+      event_store.commit_events(
+        Sequent::Core::CommandRecord.new,
+        [
+          [
+            Sequent::Core::EventStream.new(aggregate_type: 'MyAggregate', aggregate_id: aggregate_id, snapshot_threshold: 1),
+            [MyEvent.new(aggregate_id: aggregate_id, sequence_number: 1)]
+          ]
+        ]
+      )
+
+      expect(event_store.aggregates_that_need_snapshots(nil)).to include(aggregate_id)
+    end
   end
 end