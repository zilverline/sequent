--- conflicted
+++ resolved
@@ -1,9 +1,6 @@
 require 'spec_helper'
-<<<<<<< HEAD
 require_relative '../migration_class'
-=======
 require 'tmpdir'
->>>>>>> 29078cb0
 
 require 'sequent/support'
 require 'tmpdir' # ruby 2.2.2 fails on Dir.tmpdir when not requiring
