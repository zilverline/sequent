--- conflicted
+++ resolved
@@ -1,9 +1,6 @@
 require_relative 'event_record'
-<<<<<<< HEAD
 require_relative 'helpers/functions'
-=======
 require_relative 'sequent_oj'
->>>>>>> 7f71c2e3
 
 module Sequent
   module Core
@@ -62,7 +59,6 @@
       # Returns all events for the aggregate ordered by sequence_number
       #
       def load_events(aggregate_id)
-<<<<<<< HEAD
         stream = @stream_record_class.where(aggregate_id: aggregate_id).first!
         events = @event_record_class.connection.select_all(%Q{
 SELECT event_type, event_json
@@ -75,16 +71,6 @@
  ORDER BY sequence_number ASC, (CASE event_type WHEN #{quote @snapshot_event_class.name} THEN 0 ELSE 1 END) ASC
 }).map! do |event_hash|
           deserialize_event(event_hash)
-=======
-        event_types = {}
-        @record_class.connection.select_all("select event_type, event_json from #{@record_class.table_name} where aggregate_id = '#{aggregate_id}' order by sequence_number asc").map! do |event_hash|
-          event_type = event_hash["event_type"]
-          event_json = Sequent::Core::Oj.strict_load(event_hash["event_json"])
-          unless event_types.has_key?(event_type)
-            event_types[event_type] = Class.const_get(event_type.to_sym)
-          end
-          event_types[event_type].deserialize_from_json(event_json)
->>>>>>> 7f71c2e3
         end
         [stream.event_stream, events]
       end
@@ -94,24 +80,8 @@
       #
       # @param block that returns the events.
       def replay_events
-<<<<<<< HEAD
         events = yield.map {|event_hash| deserialize_event(event_hash)}
         publish_events(events, @event_handlers)
-=======
-        event_stream = yield
-        event_types = {}
-        event_stream.each do |event_hash|
-          event_type = event_hash["event_type"]
-          payload = Sequent::Core::Oj.strict_load(event_hash["event_json"])
-          unless event_types.has_key?(event_type)
-            event_types[event_type] = Class.const_get(event_type.to_sym)
-          end
-          event = event_types[event_type].deserialize_from_json(payload)
-          @event_handlers.each do |handler|
-            handler.handle_message event
-          end
-        end
->>>>>>> 7f71c2e3
       end
 
       ##
@@ -151,7 +121,7 @@
 
       def deserialize_event(event_hash)
         event_type = event_hash.fetch("event_type")
-        event_json = Oj.strict_load(event_hash.fetch("event_json"))
+        event_json = Sequent::Core::Oj.strict_load(event_hash.fetch("event_json"))
         resolve_event_type(event_type).deserialize_from_json(event_json)
       end
 
