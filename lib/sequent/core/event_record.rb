--- conflicted
+++ resolved
@@ -3,24 +3,11 @@
 
 module Sequent
   module Core
-<<<<<<< HEAD
-    class EventRecord < ActiveRecord::Base
-
-      self.table_name = "event_records"
-
-      belongs_to :stream_record
-      belongs_to :command_record
-
-      validates_presence_of :aggregate_id, :sequence_number, :event_type, :event_json, :stream_record, :command_record
-      validates_numericality_of :sequence_number, :only_integer => true, :greater_than => 0
-=======
 
     module SerializesEvent
->>>>>>> 7f71c2e3
-
       def event
         payload = Sequent::Core::Oj.strict_load(self.event_json)
-        Class.const_get(self.event_type.to_sym).deserialize_from_json(payload)
+        Helpers::constant_get!(self.event_type).deserialize_from_json(payload)
       end
 
       def event=(event)
@@ -31,25 +18,19 @@
         self.created_at = event.created_at
         self.event_json = Sequent::Core::Oj.dump(event.attributes)
       end
-
     end
-<<<<<<< HEAD
-=======
 
     class EventRecord < ActiveRecord::Base
       include SerializesEvent
 
       self.table_name = "event_records"
 
+      belongs_to :stream_record
       belongs_to :command_record
 
-      validates_presence_of :aggregate_id, :sequence_number, :event_type, :event_json
-      validates_numericality_of :sequence_number
-
-
-
+      validates_presence_of :aggregate_id, :sequence_number, :event_type, :event_json, :stream_record, :command_record
+      validates_numericality_of :sequence_number, :only_integer => true, :greater_than => 0
     end
 
->>>>>>> 7f71c2e3
   end
 end