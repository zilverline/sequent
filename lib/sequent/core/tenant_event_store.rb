--- conflicted
+++ resolved
@@ -6,21 +6,16 @@
     class TenantEventStore < EventStore
       def replay_events_for(organization_id)
         replay_events do
-<<<<<<< HEAD
-          @event_record_class.connection.select_all(%Q{
+          event_record_class.connection.select_all(%Q{
 SELECT events.event_type, events.event_json
-  FROM #{quote_table_name @event_record_class.table_name} aggregates
-       JOIN #{quote_table_name @event_record_class.table_name} events ON aggregates.aggregate_id = events.aggregate_id
+  FROM #{quote_table_name event_record_class.table_name} aggregates
+       JOIN #{quote_table_name event_record_class.table_name} events ON aggregates.aggregate_id = events.aggregate_id
  WHERE aggregates.organization_id = #{quote organization_id}
    AND aggregates.sequence_number = 1
-   AND aggregates.event_type <> #{quote @snapshot_event_class.name}
-   AND events.event_type <> #{quote @snapshot_event_class.name}
+   AND aggregates.event_type <> #{quote snapshot_event_class.name}
+   AND events.event_type <> #{quote snapshot_event_class.name}
  ORDER BY events.id
 })
-=======
-          aggregate_ids = record_class.connection.select_all("select distinct aggregate_id from #{record_class.table_name} where organization_id = '#{organization_id}'").map { |hash| hash["aggregate_id"] }
-          record_class.connection.select_all("select id, event_type, event_json from #{record_class.table_name} where aggregate_id in (#{aggregate_ids.map { |id| %Q{'#{id}'} }.join(",")}) order by id")
->>>>>>> 383dc4af
         end
       end
     end
