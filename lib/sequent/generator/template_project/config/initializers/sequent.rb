# frozen_string_literal: true

require './db/migrations'

Sequent.configure do |config|
  config.migrations_class_name = 'Migrations'
<<<<<<< HEAD

  config.command_handlers = [
    PostCommandHandler.new,
  ]

  config.event_handlers = [
    PostProjector.new,
  ]
=======
  config.enable_autoregistration = true
>>>>>>> 2facc462
end<|MERGE_RESOLUTION|>--- conflicted
+++ resolved
@@ -4,16 +4,5 @@
 
 Sequent.configure do |config|
   config.migrations_class_name = 'Migrations'
-<<<<<<< HEAD
-
-  config.command_handlers = [
-    PostCommandHandler.new,
-  ]
-
-  config.event_handlers = [
-    PostProjector.new,
-  ]
-=======
   config.enable_autoregistration = true
->>>>>>> 2facc462
 end