require_relative '../records/account_record'
require_relative '../../lib/account/events'

class AccountProjector < Sequent::Projector
<<<<<<< HEAD
=======
  manages_tables AccountRecord

>>>>>>> 4bb0d877
  on AccountAdded do |event|
    create_record(AccountRecord, aggregate_id: event.aggregate_id)
  end

  on AccountNameChanged do |event|
    update_all_records(AccountRecord, {aggregate_id: event.aggregate_id}, name: event.name)
  end
end<|MERGE_RESOLUTION|>--- conflicted
+++ resolved
@@ -2,11 +2,8 @@
 require_relative '../../lib/account/events'
 
 class AccountProjector < Sequent::Projector
-<<<<<<< HEAD
-=======
   manages_tables AccountRecord
 
->>>>>>> 4bb0d877
   on AccountAdded do |event|
     create_record(AccountRecord, aggregate_id: event.aggregate_id)
   end
