---
sidebar: false
title: Sequent 3.0
---

Sequent is a CQRS and event sourcing framework (ES) written in Ruby. This site is intended
to help you learn and develop CQRS / ES applications in Ruby (using Sequent).
Sequent **focusses** on the **domain logic** of your application. It is web framework agnostic.
You can use it with Rails, Sinatra or whatever framework you like.

There are several guides available

## Getting Started

New to Sequent? [Getting Started](/docs/getting-started.html) is the place to start.

## Concepts

### AggregateRoot
<<<<<<< HEAD

An [AggregateRoot](/docs/concepts.html#aggregateroot) is the class that encapsulates your domain logic. Your aggregates form the heart of your application.

### Event

[Events](/docs/concepts.html#event) are domain events that are significant to your domain. An AggregateRoot is basically a stream of Events.

### Command

[Commands](/docs/concepts.html#command) form the API of your domain. They are simple data objects
with descriptive names describing the intent of your command. E.g. `SendInvoice`.

### CommandHandler

Commands are handled by [CommmandHandlers](/docs/concepts.html#commandhandler). Based on the incoming Command the CommandHandler decides what to do.

### Projector

[Projectors](/docs/concepts.html#projector) listen to Events. They are responsible for update the Projections in the view schema.

### Workflow

[Workflows](/docs/concepts.html#workflow) also listen to Events. They are typically used for anything else you want to do with events. (E.g. execute another command).

### AggregateRepository

The [AggregateRepository](/docs/concepts.html#aggregaterepository) is the interface to the event store. Use this object to load and store AggregateRoots.

### CommandService
=======
An [AggregateRoot](/docs/concepts/aggregate-root.html) is the class that encapsulates your domain logic. Your aggregates form the heart of your application.

### Event
[Events](/docs/concepts/event.html) are domain events that are significant to your domain. An AggregateRoot is basically a stream of Events.

### Command
[Commands](/docs/concepts/command.html) form the API of your domain. They are simple data objects
with descriptive names describing the intent of your command. E.g. `SendInvoice`.

### CommandHandler
Commands are handled by [CommandHandlers](/docs/concepts/command-handler.html). Based on the incoming Command the CommandHandler decides what to do.

### Projector
[Projectors](/docs/concepts/projector.html) listen to Events. They are responsible for update the Projections in the view schema.

### Workflow
[Workflows](/docs/concepts/workflow.html) also listen to Events. They are typically used for anything else you want to do with events. (E.g. execute another command).

### AggregateRepository
The [AggregateRepository](/docs/concepts/aggregate-repository.html) is the interface to the event store. Use this object to load and store AggregateRoots.

### CommandService
The [CommandService](/docs/concepts/command-service.html) is the interface for executing commands. The CommandService will than call you CommandHandlers in order to get things done.
>>>>>>> 156d421b

The [CommandService](/docs/concepts.html#commandservice) is the interface for executing commands. The CommandService will than call you CommandHandlers in order to get things done.

## Further reading

- [Event sourcing](http://martinfowler.com/eaaDev/EventSourcing.html)
- [Lars and Bob's presentation at GOTO Amsterdam](http://gotocon.com/dl/goto-amsterdam-2013/slides/BobForma_and_LarsVonk_EventSourcingInProductionSystems.pdf)
- [Erik's blog series](http://blog.zilverline.com/2011/02/10/towards-an-immutable-domain-model-monads-part-5/)
- [Simple CQRS example by Greg Young](https://github.com/gregoryyoung/m-r)
- [Google](http://www.google.nl/search?ie=UTF-8&q=cqrs+event+sourcing)

## License

Sequent is released under the MIT License.<|MERGE_RESOLUTION|>--- conflicted
+++ resolved
@@ -17,61 +17,37 @@
 ## Concepts
 
 ### AggregateRoot
-<<<<<<< HEAD
 
-An [AggregateRoot](/docs/concepts.html#aggregateroot) is the class that encapsulates your domain logic. Your aggregates form the heart of your application.
+An [AggregateRoot](/docs/concepts/aggregate-root.html) is the class that encapsulates your domain logic. Your aggregates form the heart of your application.
 
 ### Event
 
-[Events](/docs/concepts.html#event) are domain events that are significant to your domain. An AggregateRoot is basically a stream of Events.
+[Events](/docs/concepts/event.html) are domain events that are significant to your domain. An AggregateRoot is basically a stream of Events.
 
 ### Command
 
-[Commands](/docs/concepts.html#command) form the API of your domain. They are simple data objects
+[Commands](/docs/concepts/command.html) form the API of your domain. They are simple data objects
 with descriptive names describing the intent of your command. E.g. `SendInvoice`.
 
 ### CommandHandler
 
-Commands are handled by [CommmandHandlers](/docs/concepts.html#commandhandler). Based on the incoming Command the CommandHandler decides what to do.
+Commands are handled by [CommandHandlers](/docs/concepts/command-handler.html). Based on the incoming Command the CommandHandler decides what to do.
 
 ### Projector
 
-[Projectors](/docs/concepts.html#projector) listen to Events. They are responsible for update the Projections in the view schema.
+[Projectors](/docs/concepts/projector.html) listen to Events. They are responsible for update the Projections in the view schema.
 
 ### Workflow
 
-[Workflows](/docs/concepts.html#workflow) also listen to Events. They are typically used for anything else you want to do with events. (E.g. execute another command).
+[Workflows](/docs/concepts/workflow.html) also listen to Events. They are typically used for anything else you want to do with events. (E.g. execute another command).
 
 ### AggregateRepository
 
-The [AggregateRepository](/docs/concepts.html#aggregaterepository) is the interface to the event store. Use this object to load and store AggregateRoots.
-
-### CommandService
-=======
-An [AggregateRoot](/docs/concepts/aggregate-root.html) is the class that encapsulates your domain logic. Your aggregates form the heart of your application.
-
-### Event
-[Events](/docs/concepts/event.html) are domain events that are significant to your domain. An AggregateRoot is basically a stream of Events.
-
-### Command
-[Commands](/docs/concepts/command.html) form the API of your domain. They are simple data objects
-with descriptive names describing the intent of your command. E.g. `SendInvoice`.
-
-### CommandHandler
-Commands are handled by [CommandHandlers](/docs/concepts/command-handler.html). Based on the incoming Command the CommandHandler decides what to do.
-
-### Projector
-[Projectors](/docs/concepts/projector.html) listen to Events. They are responsible for update the Projections in the view schema.
-
-### Workflow
-[Workflows](/docs/concepts/workflow.html) also listen to Events. They are typically used for anything else you want to do with events. (E.g. execute another command).
-
-### AggregateRepository
 The [AggregateRepository](/docs/concepts/aggregate-repository.html) is the interface to the event store. Use this object to load and store AggregateRoots.
 
 ### CommandService
+
 The [CommandService](/docs/concepts/command-service.html) is the interface for executing commands. The CommandService will than call you CommandHandlers in order to get things done.
->>>>>>> 156d421b
 
 The [CommandService](/docs/concepts.html#commandservice) is the interface for executing commands. The CommandService will than call you CommandHandlers in order to get things done.
 
