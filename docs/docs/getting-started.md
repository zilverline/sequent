---
title: Getting started with Sequent
toc: true
toc_sticky: true
classes: []
---

This guide is designed for beginners who want to get started with a Sequent application from scratch. It does not assume that you have any prior experience with Sequent.

Sequent uses design patterns from DDD (Domain-Driven Design) like CQRS and Event Sourcing. Some basic familiarity with these principles is expected but you don't need to be an expert. For more information on this we might refer to some DDD resources in the guide.

## What is Sequent?

Sequent is a CQRS and Event Sourcing framework for Ruby. It enables you to capture all changes to an application state as a sequence of events, rather than just storing the current state. This has some advantages:

- Time travel back to any prior state. i.e. for debugging.
- Get auditability and traceability for free.
- Backfill new tables/columns by replaying existing events.
- Easy to reason about events with other stakeholders (Ubiquitous Language)

To read up on some of these concepts we recommend Martin Fowler's wiki:

- [CQRS (Command Query Responsibility Segregation)](https://martinfowler.com/bliki/CQRS.html)
- [Event Sourcing](https://martinfowler.com/eaaDev/EventSourcing.html)
- [Ubiquitous Language](https://martinfowler.com/bliki/UbiquitousLanguage.html)

## Basic flow

To illustrate the basic flow of a Sequent powered application, let's use the example of creating a User in a web application:

1. Webapp binds form elements to a `CreateUser` [Command](concepts/command.html)
2. Webapp passes the Command to the [CommandService](concepts/command-service.html)
3. The CommandService [validates](concepts/validations.html) the Command
4. When the Command is valid the CommandService calls the registered [CommandHandlers](concepts/command-handler.html)
5. The CommandHandler creates the User as an [AggregateRoot](concepts/aggregate-root.html) and stores it in the EventStore using the [AggregateRepository](concepts/aggregate-repository.html)
6. When the CommandHandler is finished, the CommandService queries all affected AggregateRoots for new [Events](concepts/event.html) and stores them in the EventStore
7. All Events are propagated to registered [Projectors](concepts/projector.html)
8. The Projectors update their Projections by storing records in the database.

**Good to know:** Points 1,2,5,8 are the steps you as programmer need to implement. Sequent takes case of the rest.
{: .notice--info}

## Creating a new Sequent project

The best way to read this guide is to follow it step by step. All steps are essential to run this example application and no additional code or steps are needed.

By following along with this guide, you'll create a Sequent project called `blog`, a (very) simple weblog. Before you can start building the application, you need to make sure that you have Sequent itself installed.

### Installing Sequent

Before you install Sequent, you should check to make sure that your system has the proper prerequisites installed. These include Ruby and PostgreSQL.

#### Ruby

Verify that you have a current version of Ruby installed:

```bash
$ ruby -v
<<<<<<< HEAD
ruby 3.2.4 (2024-04-23 revision af471c0e01) [arm64-darwin23]
=======
ruby 3.3.5 (2024-09-03 revision ef084cc8f4) [arm64-darwin23]
>>>>>>> 2facc462
```

Sequent requires Ruby version 3.2.0 or later. If the version number returned is lower, you'll need to upgrade your Ruby version. For managing Ruby versions we recommend [rbenv](https://github.com/rbenv/rbenv).

#### Postgres

You will also need to have the PostgreSQL database server installed. Verify that you have a current version of PostgresQL installed:

```bash
$ pg_config --version
<<<<<<< HEAD
PostgreSQL 16.3
```

Sequent works with PostgreSQL version 14.x or later, but we recommend you install the lastest version. For installation instructions refer to your OS or see [postgresql.org](https://www.postgresql.org).
=======
PostgreSQL 16.4
```

Sequent works with PostgreSQL version 9.4 or later, but we recommend you install the lastest version. For installation instructions refer to your OS or see [postgresql.org](https://postgresql.org).
>>>>>>> 2facc462

#### Sequent

Install Sequent using RubyGems:

```bash
$ gem install sequent
```

Verify that Sequent was installed correctly by running the command:

```bash
$ sequent
Please specify a command. i.e. `sequent new myapp`
```

### Creating the Blog application

Sequent offers generators to help you develop your application without having to set up the plumbing of the system yourself. We can generate a new Sequent application using `sequent`:

```bash
$ sequent new blog

Success!

...
```

This will create your new Sequent application in the `blog` directory and guide you toward your next steps. Don't rush in yet, we will follow these steps in a minute. Let's switch to the blog application folder:

```bash
$ cd blog
```

We can see the `blog` directory was generated with a number of files and folders that form the basic structure of a Sequent application:

```bash
$ ls -1
Gemfile
Gemfile.lock
Rakefile
app
blog.rb
config
db
lib
spec
```

Now let's finish our setup by installing the gems and preparing the database:

```bash
bundle install
bundle exec rake sequent:db:create
SEQUENT_ENV=test bundle exec rake sequent:db:create
bundle exec rake sequent:db:create_view_schema
bundle exec rake sequent:migrate:online
bundle exec rake sequent:migrate:offline
```

If your database already exists and you just need to create the `event_store` schema
and the `view_schema` then do:

```bash
bundle exec rake sequent:db:create_event_store
bundle exec rake sequent:db:create_view_schema
bundle exec rake sequent:migrate:online
bundle exec rake sequent:migrate:offline
```

Your Sequent app is ready to rock!

## Hello, Sequent!

Sequent does not come with a web framework included. We'll look into bringing it all together in a later guide. As such, a real "hello world" is outside the scope of this
guide. What we can do is demonstrate our business logic is working. We'll examine our example domain in a minute.
Let's first take a look at our (generated) specs:

- `spec/lib/post/post_command_handler_spec.rb`: Here we test that when a command is given, certain events will occur.
- `spec/app/projectors/post_projector_spec.rb`: Here we test that when an event occurs, the projector updates the view records.

Now we run the specs to ensure we have a working system:

```bash
$ bundle exec rspec
...

Finished in 0.2 seconds (files took 1.4 seconds to load)
3 examples, 0 failures
```

The specs are green and we are ready to dive into the domain! Let's continue with: [1.2 Modelling the domain](/docs/modelling-the-domain.html)<|MERGE_RESOLUTION|>--- conflicted
+++ resolved
@@ -56,11 +56,7 @@
 
 ```bash
 $ ruby -v
-<<<<<<< HEAD
-ruby 3.2.4 (2024-04-23 revision af471c0e01) [arm64-darwin23]
-=======
 ruby 3.3.5 (2024-09-03 revision ef084cc8f4) [arm64-darwin23]
->>>>>>> 2facc462
 ```
 
 Sequent requires Ruby version 3.2.0 or later. If the version number returned is lower, you'll need to upgrade your Ruby version. For managing Ruby versions we recommend [rbenv](https://github.com/rbenv/rbenv).
@@ -71,17 +67,10 @@
 
 ```bash
 $ pg_config --version
-<<<<<<< HEAD
 PostgreSQL 16.3
 ```
 
 Sequent works with PostgreSQL version 14.x or later, but we recommend you install the lastest version. For installation instructions refer to your OS or see [postgresql.org](https://www.postgresql.org).
-=======
-PostgreSQL 16.4
-```
-
-Sequent works with PostgreSQL version 9.4 or later, but we recommend you install the lastest version. For installation instructions refer to your OS or see [postgresql.org](https://postgresql.org).
->>>>>>> 2facc462
 
 #### Sequent
 
